# -*- coding: utf-8 -*-

# Copyright 2020 Google LLC
#
# Licensed under the Apache License, Version 2.0 (the "License");
# you may not use this file except in compliance with the License.
# You may obtain a copy of the License at
#
#     http://www.apache.org/licenses/LICENSE-2.0
#
# Unless required by applicable law or agreed to in writing, software
# distributed under the License is distributed on an "AS IS" BASIS,
# WITHOUT WARRANTIES OR CONDITIONS OF ANY KIND, either express or implied.
# See the License for the specific language governing permissions and
# limitations under the License.
#

import io
import os

import setuptools  # type: ignore

name = "google-cloud-aiplatform"
<<<<<<< HEAD
version = "0.4.0"
=======
version = "0.5.0"
>>>>>>> 82193ef4
description = "Cloud AI Platform API client library"

package_root = os.path.abspath(os.path.dirname(__file__))
readme_filename = os.path.join(package_root, "README.rst")
with io.open(readme_filename, encoding="utf-8") as readme_file:
    readme = readme_file.read()

setuptools.setup(
    name=name,
    version=version,
    description=description,
    long_description=readme,
    packages=setuptools.PEP420PackageFinder.find(),
    namespace_packages=("google", "google.cloud"),
    author="Google LLC",
    author_email="googleapis-packages@google.com",
    license="Apache 2.0",
    url="https://github.com/googleapis/python-aiplatform",
    platforms="Posix; MacOS X; Windows",
    include_package_data=True,
    install_requires=(
        "google-api-core[grpc] >= 1.22.2, < 2.0.0dev",
        "proto-plus >= 1.10.1",
        "google-cloud-storage >= 1.26.0, < 2.0.0dev",
<<<<<<< HEAD
        "google-cloud-bigquery >= 1.15.0, < 3.0.0dev",
=======
>>>>>>> 82193ef4
    ),
    python_requires=">=3.6",
    scripts=[],
    classifiers=[
        "Development Status :: 4 - Beta",
        "Intended Audience :: Developers",
        "Operating System :: OS Independent",
        "Programming Language :: Python :: 3.6",
        "Programming Language :: Python :: 3.7",
        "Programming Language :: Python :: 3.8",
        "Topic :: Internet",
        "Topic :: Software Development :: Libraries :: Python Modules",
    ],
    zip_safe=False,
)<|MERGE_RESOLUTION|>--- conflicted
+++ resolved
@@ -21,11 +21,7 @@
 import setuptools  # type: ignore
 
 name = "google-cloud-aiplatform"
-<<<<<<< HEAD
-version = "0.4.0"
-=======
 version = "0.5.0"
->>>>>>> 82193ef4
 description = "Cloud AI Platform API client library"
 
 package_root = os.path.abspath(os.path.dirname(__file__))
@@ -50,10 +46,7 @@
         "google-api-core[grpc] >= 1.22.2, < 2.0.0dev",
         "proto-plus >= 1.10.1",
         "google-cloud-storage >= 1.26.0, < 2.0.0dev",
-<<<<<<< HEAD
         "google-cloud-bigquery >= 1.15.0, < 3.0.0dev",
-=======
->>>>>>> 82193ef4
     ),
     python_requires=">=3.6",
     scripts=[],
