# -*- coding: utf-8 -*-

# Copyright 2021 Google LLC
#
# Licensed under the Apache License, Version 2.0 (the "License");
# you may not use this file except in compliance with the License.
# You may obtain a copy of the License at
#
#     http://www.apache.org/licenses/LICENSE-2.0
#
# Unless required by applicable law or agreed to in writing, software
# distributed under the License is distributed on an "AS IS" BASIS,
# WITHOUT WARRANTIES OR CONDITIONS OF ANY KIND, either express or implied.
# See the License for the specific language governing permissions and
# limitations under the License.
#

import abc
import datetime
import functools
import inspect

import pathlib
import tempfile
from typing import Any
from typing import List
from typing import Callable

from google.cloud import aiplatform
from google.cloud.aiplatform import base
import google.cloud.aiplatform.experimental.vertex_model.serializers as serializers
from google.cloud.aiplatform.experimental.vertex_model.utils import source_utils

_LOGGER = base.Logger(__name__)

GITHUB_DEPENDENCY = "google-cloud-aiplatform @ git+https://github.com/googleapis/python-aiplatform@refs/pull/686/head#egg=google-cloud-aiplatform"

SERVING_COMMAND_STRING_CLI_FIRST_HALF = [
    "sh",
    "-c",
<<<<<<< HEAD
    "python3 -m pip install --user --disable-pip-version-check 'uvicorn' 'fastapi' 'torch' 'pandas' 'google-cloud-aiplatform @ git+https://github.com/googleapis/python-aiplatform@refs/pull/686/head#egg=google-cloud-aiplatform' && \"$0\" \"$@\"",
=======
]

SERVING_COMMAND_STRING_CLI_PIP_CALL = (
    "python3 -m pip install --user --disable-pip-version-check 'uvicorn' 'fastapi' "
)
SERVING_COMMAND_STRING_CLI_GITHUB_INSTALL = f' \'{GITHUB_DEPENDENCY}\' && "$0" "$@"'

SERVING_COMMAND_STRING_CLI_SECOND_HALF = [
>>>>>>> 75f44950
    "sh",
    "-ec",
    'program_path=$(mktemp)\nprintf "%s" "$0" > "$program_path"\npython3 -u "$program_path" "$@"\n',
]

SERVING_COMMAND_STRING_CODE_SETUP = """import os
from fastapi import FastAPI, Request
import uvicorn
import functools
import inspect

"""

SERVING_COMMAND_STRING_CODE_APIS = """

class ModelWrapper:

  def __init__(self, vertex_model_instance, deserialized_model):
     self._vertex_model_instance = vertex_model_instance
     self._deserialized_model = deserialized_model

  def __getattr__(self, name):
    if hasattr(self._deserialized_model, name):
        return getattr(self._deserialized_model, name)

    else:
        attribute = getattr(self._vertex_model_instance, name)

        if inspect.ismethod(attribute):
            # wrap vertex_model method
            return functools.partial(getattr(self._vertex_model_instance.__class__, name), mw)
        else:
            return attribute

app = FastAPI()

my_model = original_model.deserialize_model(os.environ['AIP_STORAGE_URI'] + '/my_local_model.pth')
wrapped_model = ModelWrapper(original_model, my_model)
my_model.predict = wrapped_model.predict

@app.get(os.environ['AIP_HEALTH_ROUTE'], status_code=200)
def health():
    return {}


@app.post(os.environ['AIP_PREDICT_ROUTE'])
async def predict(request: Request):
    body = await request.json()
    instances = body["instances"]

    input_data = original_model.predict_payload_to_predict_input(instances)
    outputs = my_model.predict(input_data)

    return {"predictions": original_model.predict_output_to_predict_payload(outputs)}


if __name__ == "__main__":
    uvicorn.run(app, host="0.0.0.0", port=os.environ['AIP_HTTP_PORT'])
"""


def vertex_fit_function_wrapper(method: Callable[..., Any]):
    """Adapts code in the user-written child class for cloud training

    If the user wishes to conduct local development, will return the original function.
    If not, converts the child class to an executable inner script and calls the Vertex
    AI SDK using the custom training job interface.

    Args:
        method (Callable[..., Any]): the method to be wrapped.

    Returns:
        A function that will complete local or cloud training based off of the user's
        implementation of the VertexModel class. The training mode is determined by the
        user-designated remote variable.

    Raises:
        RuntimeError: An error occurred trying to access the staging bucket.
    """

    @functools.wraps(method)
    def f(*args, **kwargs):
        obj = method.__self__
        cls_name = obj.__class__.__name__

        obj._model = None
        obj._endpoint = None

        if not method.__self__.remote:
            return method(*args, **kwargs)

        training_source = source_utils._make_class_source(obj)
        bound_args = inspect.signature(method).bind(*args, **kwargs)

        pass_through_params = {}
        serialized_params = {}

        default_serialization = serializers.build_map_safe()
        all_serialization = default_serialization.copy()
        all_serialization.update(obj._data_serialization_mapping)

        for parameter_name, parameter in bound_args.arguments.items():
            parameter_type = type(parameter)
            valid_types = [int, float, str] + list(all_serialization.keys())

            if parameter_type not in valid_types:
                raise RuntimeError(
                    f"{parameter_type} not supported. parameter_name = {parameter_name}. The only supported types are {valid_types}"
                )

            if parameter_type in all_serialization.keys():
                serialized_params[parameter_name] = parameter
            else:  # assume primitive
                pass_through_params[parameter_name] = parameter

        staging_bucket = aiplatform.initializer.global_config.staging_bucket
        if staging_bucket is None:
            raise RuntimeError(
                "Staging bucket must be set to run training in cloud mode: `aiplatform.init(staging_bucket='gs://my/staging/bucket')`"
            )

        timestamp = datetime.datetime.now().isoformat(sep="-", timespec="milliseconds")
        vertex_model_root_folder = "/".join(
            [staging_bucket, f"vertex_model_run_{timestamp}"]
        )

        param_name_to_serialized_info = {}
        serialized_inputs_artifacts_folder = "/".join(
            [vertex_model_root_folder, "serialized_input_parameters"]
        )

        for parameter_name, parameter in serialized_params.items():
            parameter_type = type(parameter)

            serializer = all_serialization[parameter_type][1]
            parameter_uri = serializer(
                serialized_inputs_artifacts_folder, parameter, parameter_name
            )

            # namedtuple
            param_name_to_serialized_info[parameter_name] = (
                parameter_uri,
                parameter_type,
            )  # "pd.DataFrame"

            _LOGGER.info(
                f"{parameter_name} of type {parameter_type} was serialized to {parameter_uri}"
            )

        with tempfile.TemporaryDirectory() as tmpdirname:
            script_path = pathlib.Path(tmpdirname) / "training_script.py"

            source = source_utils._make_source(
                cls_source=training_source,
                cls_name=cls_name,
                instance_method=method.__name__,
                pass_through_params=pass_through_params,
                param_name_to_serialized_info=param_name_to_serialized_info,
                obj=obj,
            )

            with open(script_path, "w") as f:
                f.write(source)

            # Get imports and class definition from source script
            import_lines = source_utils.import_try_except(obj)

            class_args = inspect.signature(obj.__class__.__init__).bind(
                obj, *obj._constructor_arguments[0], **obj._constructor_arguments[1]
            )

            class_creation = f"original_model = {cls_name}({','.join(map(str, class_args.args[1:]))})\n"
            command_str = (
                import_lines
                + SERVING_COMMAND_STRING_CODE_SETUP
                + training_source
                + class_creation
                + SERVING_COMMAND_STRING_CODE_APIS
            )

            # Account for user-designated dependencies when
            # setting up remote prediction
            if GITHUB_DEPENDENCY not in obj.dependencies:
                obj.dependencies.append(GITHUB_DEPENDENCY)

            dependency_installs = []
            for dependency in obj.dependencies:
                if dependency != GITHUB_DEPENDENCY:
                    dependency_name = f"'{dependency}'"
                    dependency_installs.append(dependency_name)

            dependency_installs = " ".join(dependency_installs)

            serving_command_string_cli = (
                SERVING_COMMAND_STRING_CLI_FIRST_HALF
                + [
                    SERVING_COMMAND_STRING_CLI_PIP_CALL
                    + dependency_installs
                    + SERVING_COMMAND_STRING_CLI_GITHUB_INSTALL
                ]
                + SERVING_COMMAND_STRING_CLI_SECOND_HALF
            )

            # Container specification
            # TODO(b/199320549): Match container specification to dependency versioning

            location_prefix = aiplatform.initializer.global_config.location.split("-")[
                0
            ]
            container_location = (
                location_prefix if location_prefix in ("us", "europe", "asia") else "us"
            )

            training_container = f"{container_location}-docker.pkg.dev/vertex-ai/training/scikit-learn-cpu.0-23:latest"

            if any("tensorflow" in dependency for dependency in obj.dependencies):
                if obj.accelerator_count > 0:
                    training_container = f"{container_location}-docker.pkg.dev/vertex-ai/training/tf-gpu.2-6:latest"
                else:
                    training_container = f"{container_location}-docker.pkg.dev/vertex-ai/training/tf-cpu.2-6:latest"
            elif any("torch" in dependency for dependency in obj.dependencies):
                if obj.accelerator_count > 0:
                    training_container = f"{container_location}-docker.pkg.dev/vertex-ai/training/pytorch-gpu.1-9:latest"
                else:
                    training_container = f"{container_location}-docker.pkg.dev/vertex-ai/training/pytorch-xla.1-9:latest"

            # Make CustomTrainingJob object
            obj._training_job = aiplatform.CustomTrainingJob(
                display_name="my_training_job",
                script_path=str(script_path),
                requirements=obj.dependencies,
                container_uri=training_container,
                model_serving_container_image_uri="gcr.io/google-appengine/python",
                model_serving_container_command=serving_command_string_cli
                + [command_str],
            )

            obj._model = obj._training_job.run(
                model_display_name="my_model",
                machine_type=obj.machine_type,
                replica_count=obj.replica_count,
                accelerator_type=obj.accelerator_type,
                accelerator_count=obj.accelerator_count,
            )

    return f


def vertex_predict_function_wrapper(method: Callable[..., Any]):
    """Adapts code in the user-written child class for prediction

    If the user wishes to conduct local prediction, will deserialize a remote model if necessary
    and return the local object's predict function. If the user wishes to conduct cloud prediction,
    this method creates a custom container that an Endpoint resource can use to make
    remote predictions.

    Args:
        method (Callable[..., Any]): the predict() method to be wrapped.

    Returns:
        A function that will complete local or cloud prediction based off of the user's
        implementation of the VertexModel class. The prediction mode is determined by the
        user-designated training_mode variable.
    """

    @functools.wraps(method)
    def p(*args, **kwargs):
        obj = method.__self__

        # Local training to local prediction: return original method
        if not method.__self__.remote and obj._model is None:
            return method(*args, **kwargs)

        # Local training to cloud prediction CUJ: serialize to cloud location
        if method.__self__.remote and obj._model is None:
            # Serialize model
            staging_bucket = aiplatform.initializer.global_config.staging_bucket

            if staging_bucket is None:
                raise RuntimeError(
                    "Staging bucket must be set to run training in cloud mode: `aiplatform.init(staging_bucket='gs://my/staging/bucket')`"
                )

            timestamp = datetime.datetime.now().isoformat(
                sep="-", timespec="milliseconds"
            )
            vertex_model_root_folder = "/".join(
                [staging_bucket, f"vertex_model_run_{timestamp}"]
            )
            vertex_model_model_folder = "/".join(
                [vertex_model_root_folder, "serialized_model"]
            )

            model_uri = obj.serialize_model(vertex_model_model_folder, obj, "local")

            # Upload model w/ command
            import_lines = source_utils.import_try_except(obj)

            training_source = source_utils._make_class_source(obj)
            class_args = inspect.signature(obj.__class__.__init__).bind(
                obj, *obj._constructor_arguments[0], **obj._constructor_arguments[1]
            )

            class_creation = f"original_model = {obj.__class__.__name__}({','.join(map(str, class_args.args[1:]))})\n"
            command_str = (
                import_lines
                + SERVING_COMMAND_STRING_CODE_SETUP
                + training_source
                + class_creation
                + SERVING_COMMAND_STRING_CODE_APIS
            )

            dependency_installs = []
            for dependency in obj.dependencies:
                if dependency != GITHUB_DEPENDENCY:
                    dependency_name = f"'{dependency}'"
                    dependency_installs.append(dependency_name)

            dependency_installs = " ".join(dependency_installs)

            serving_command_string_cli = (
                SERVING_COMMAND_STRING_CLI_FIRST_HALF
                + [
                    SERVING_COMMAND_STRING_CLI_PIP_CALL
                    + dependency_installs
                    + SERVING_COMMAND_STRING_CLI_GITHUB_INSTALL
                ]
                + SERVING_COMMAND_STRING_CLI_SECOND_HALF
            )

            obj._model = aiplatform.Model.upload(
                display_name="serving-test",
                artifact_uri=vertex_model_model_folder,
                serving_container_image_uri="gcr.io/google-appengine/python",
                serving_container_command=serving_command_string_cli + [command_str],
            )

        # Cloud training to local prediction: deserialize from cloud URI
        if not method.__self__.remote:
            output_dir = obj._model._gca_resource.artifact_uri
            model_uri = output_dir + "/" + "my_" + "local" + "_model.pth"

            my_model = obj.deserialize_model(model_uri)

            try:
                my_model.predict(*args, **kwargs)
            except AttributeError:
                my_model.predict = functools.partial(obj.__class__.predict, my_model)

            return my_model.predict(*args, **kwargs)

        # Make remote predictions, regardless of training: create custom container
        if method.__self__.remote:
            # Convert the predict input to a predict_payload input for the Endpoint resource
            data = []
            bound_args = inspect.signature(method).bind(*args, **kwargs)

            for parameter_name, parameter in bound_args.arguments.items():
                data = obj.predict_input_to_predict_payload(parameter)

            if obj._endpoint is None:
                _LOGGER.info(
                    "Model is not deployed for remote prediction. Deploying model to an endpoint."
                )
                obj._endpoint = obj._model.deploy(machine_type=obj.machine_type)

            endpoint_output = obj._endpoint.predict(instances=data)
            return obj.predict_payload_to_predict_output(endpoint_output.predictions)

    return p


class VertexModel(metaclass=abc.ABCMeta):
    """ Parent class that users can extend to use the Vertex AI SDK """

    _data_serialization_mapping = {}

    dependencies = [
        "pandas>=1.3",
        "torch>=1.7",
<<<<<<< HEAD
        "google-cloud-aiplatform @ git+https://github.com/googleapis/python-aiplatform@refs/pull/686/head#egg=google-cloud-aiplatform",
=======
        GITHUB_DEPENDENCY,
>>>>>>> 75f44950
    ]

    def __init__(self, *args, **kwargs):
        """Initializes child class. All constructor arguments must be passed to the
           VertexModel constructor as well."""
        # Default to local training on creation, at least for this prototype.
        self._training_job = None
        self._model = None
        self._endpoint = None

        self.machine_type = "n1-standard-4"
        self.replica_count = 1
        self.accelerator_type = "ACCELERATOR_TYPE_UNSPECIFIED"
        self.accelerator_count = 0

        self._constructor_arguments = (args, kwargs)

        self.remote = False

        self.fit = vertex_fit_function_wrapper(self.fit)
        self.predict = vertex_predict_function_wrapper(self.predict)

    @abc.abstractmethod
    def fit(self):
        """Train model."""
        pass

    @abc.abstractmethod
    def predict(self):
        """Make predictions on training data."""
        pass

    @abc.abstractmethod
    def predict_input_to_predict_payload(self, instances: Any) -> List:
        pass

    @abc.abstractmethod
    def predict_payload_to_predict_input(self, predict_payload: List) -> Any:
        pass

    @abc.abstractmethod
    def predict_output_to_predict_payload(self, predict_output: Any) -> List:
        pass

    @abc.abstractmethod
    def predict_payload_to_predict_output(self, predictions: List) -> Any:
        pass

    def serialize_model(self, artifact_uri: str, obj: Any, model_type: str) -> str:
        """Serializes a model object to GCS. This method currently supports Pytorch models by default and should be overridden by the user to support other ML Libraries.
           should they not have PyTorch installed. The method throws an exeception if
           the user has not installed any libraries necessary for serialization.

        Args:
            artifact_uri (str): the GCS bucket where the serialized object will reside.
            obj (torch.nn.Module): the model to serialize.
            dataset_type (str): the model name and usage

        Returns:
            The GCS path pointing to the serialized object.

        Raises:
            ImportError should the user lack any necessary Python libraries
        """

        try:
            from google.cloud.aiplatform.experimental.vertex_model.serializers import (
                model,
            )
        except ImportError:
            ImportError(
                "PyTorch is not installed. VertexModel currently has default serialization support for Pytorch models. In order to use VertexModel, please define your own serialization method for your model by overriding the serialize_model method."
            )
        return model._serialize_local_model(artifact_uri, obj, model_type)

    def deserialize_model(self, artifact_uri: str) -> Any:
        """Deserializes a model on GCS to a torch.nn.Module object. The method throws
           an exeception if the user has not installed any libraries necessary for
           deserialization.

        Args:
            artifact_uri (str): the GCS bucket where the serialized object resides.

        Returns:
            The deserialized model.

        Raises:
            ImportError should the user lack any necessary Python libraries, in which
            case they must override this method in their child class.
        """

        try:
            from google.cloud.aiplatform.experimental.vertex_model.serializers import (
                model,
            )
        except ImportError:
            ImportError(
                "PyTorch is not installed. In order to use VertexModel, please define your own deserialization method for your model by overriding the deserialize_model method."
            )
        return model._deserialize_remote_model(artifact_uri)

    def batch_predict(self):
        """Make predictions on training data."""
        raise NotImplementedError("batch_predict is currently not implemented.")

    def eval(self):
        """Evaluate model."""
        raise NotImplementedError("eval is currently not implemented.")<|MERGE_RESOLUTION|>--- conflicted
+++ resolved
@@ -38,9 +38,6 @@
 SERVING_COMMAND_STRING_CLI_FIRST_HALF = [
     "sh",
     "-c",
-<<<<<<< HEAD
-    "python3 -m pip install --user --disable-pip-version-check 'uvicorn' 'fastapi' 'torch' 'pandas' 'google-cloud-aiplatform @ git+https://github.com/googleapis/python-aiplatform@refs/pull/686/head#egg=google-cloud-aiplatform' && \"$0\" \"$@\"",
-=======
 ]
 
 SERVING_COMMAND_STRING_CLI_PIP_CALL = (
@@ -49,7 +46,6 @@
 SERVING_COMMAND_STRING_CLI_GITHUB_INSTALL = f' \'{GITHUB_DEPENDENCY}\' && "$0" "$@"'
 
 SERVING_COMMAND_STRING_CLI_SECOND_HALF = [
->>>>>>> 75f44950
     "sh",
     "-ec",
     'program_path=$(mktemp)\nprintf "%s" "$0" > "$program_path"\npython3 -u "$program_path" "$@"\n',
@@ -430,11 +426,7 @@
     dependencies = [
         "pandas>=1.3",
         "torch>=1.7",
-<<<<<<< HEAD
-        "google-cloud-aiplatform @ git+https://github.com/googleapis/python-aiplatform@refs/pull/686/head#egg=google-cloud-aiplatform",
-=======
         GITHUB_DEPENDENCY,
->>>>>>> 75f44950
     ]
 
     def __init__(self, *args, **kwargs):
