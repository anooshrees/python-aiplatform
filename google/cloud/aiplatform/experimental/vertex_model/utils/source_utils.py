--- conflicted
+++ resolved
@@ -214,12 +214,6 @@
     src = src + "\n".join(
         [
             "import os",
-<<<<<<< HEAD
-            #    "import torch",
-            #    "import pandas as pd",
-            #    "from google.cloud.aiplatform.experimental.vertex_model.base import VertexModel",
-=======
->>>>>>> 7591e1c1
             "from google.cloud.aiplatform.experimental.vertex_model.serializers.pandas import _deserialize_dataframe",
             "from google.cloud.aiplatform.experimental.vertex_model.serializers.pytorch import _deserialize_dataloader",
             "from google.cloud.aiplatform.experimental.vertex_model.serializers import model",
